--- conflicted
+++ resolved
@@ -315,11 +315,7 @@
       done
 
       # Get benchmark plot list (from benchmark script)
-<<<<<<< HEAD
-      read -a plots_array_benchmark <<< "$(python scripts/plot_benchmarks.py)"
-=======
       read -a plots_array_benchmark <<< "$(python src/plot_benchmarks.py)"
->>>>>>> 0b94b37d
 
       mkdir -p _validation-images/benchmarks
 
