--- conflicted
+++ resolved
@@ -53,12 +53,8 @@
             return pd.read_csv(file_path, encoding=encoding)
         except (UnicodeDecodeError, pd.errors.ParserError):
             continue
-<<<<<<< HEAD
-    raise ValueError(f"Unable to read the file with any of the encodings: {encodings}")
-=======
     msg = f"Unable to read the file {file_path.name} with any encoding."
     raise ValueError(msg)
->>>>>>> 5bb64cb5
 
 
 @dataclass
