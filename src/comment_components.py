"""Text components to generate validator report."""

import os
import re
from dataclasses import dataclass
from pathlib import Path
from typing import Any

import numpy as np
import pandas as pd

from metrics import min_max_normalized_mae, normalized_root_mean_square_error
from utils import get_env_var


@dataclass
class CommentData:
    """Class to store data for comment generation."""

    github_repository: str = get_env_var("GITHUB_REPOSITORY")
    github_run_id: str = get_env_var("GITHUB_RUN_ID")
    github_base_ref: str = get_env_var("GITHUB_BASE_REF")
    github_head_ref: str = get_env_var("GITHUB_HEAD_REF")
    hash_main: str = get_env_var("HASH_MAIN")
    hash_feature: str = get_env_var("HASH_FEATURE")
    ahead_count: str = get_env_var("AHEAD_COUNT")
    behind_count: str = get_env_var("BEHIND_COUNT")
    git_diff_config: str = get_env_var("GIT_DIFF_CONFIG", default="")
    # For bodys
    dir_artifacts: Path = Path(
        get_env_var("DIR_ARTIFACTS", Path(get_env_var("HOME")) / "artifacts")
    )
    # For RunSuccessfull body
    plots_hash: str = get_env_var("PLOTS_HASH", "")
    plots_string: str = get_env_var("PLOTS", "")
    plots_base_url: str = f"https://raw.githubusercontent.com/lkstrp/pypsa-validator/{plots_hash}/_validation-images/"

    _sucessfull_run = None

    def errors(self, branch_type: str) -> list:
        """Return errors for branch type."""
        if branch_type not in ["main", "feature"]:
            msg = "Branch type must be 'main' or 'feature'."
            raise ValueError(msg)

        logs = list(
            Path(f"{self.dir_artifacts}/logs/{branch_type}/.snakemake/log/").glob("*")
        )
        if len(logs) > 1:
            msg = (
                "Expected exactly one log fiie in snakemake/log directory "
                f"({branch_type} branch). Found {len(logs)}."
            )
            raise ValueError(msg)
        elif len(logs) == 0:
            inpt_erros = ["no_logs_found"]
            return inpt_erros

        with logs[0].open() as file:
            log = file.read()

        rule_errors = re.findall(r"(?<=\nError in rule )(.*?)(?=:\n)", log)
        inpt_errors = re.findall(
            r"(?<=\nMissingInputException: Missing input files for rule )(.*?)(?=:\n)",
            log,
        )
        inpt_errors = list(set(inpt_errors))

        return rule_errors + inpt_errors

    @property
    def sucessfull_run(self) -> bool:
        """
        Check if run was successfull via errors in logs.

        Returns
        -------
        bool: True if run was successfull, False otherwise.

        """
        if self._sucessfull_run is None:
            self._sucessfull_run = not bool(
                self.errors("main") + self.errors("feature")
            )
        return self._sucessfull_run

    @property
    def dir_main(self) -> Path:
        """Get path to main branch results directory."""
        if self.sucessfull_run:
            dir_main = [
                file
                for file in (self.dir_artifacts / "results/main/results").iterdir()
                if file.is_dir()
            ]
            if len(dir_main) != 1:
                msg = "Expected exactly one directory (prefix) in results dir (main)."
                raise ValueError(msg)
            return dir_main[0]
        else:
            msg = "Should not be called if run was not successfull."
            raise ValueError(msg)

    @property
    def dir_feature(self) -> Path:
        """Get path to feature branch results directory."""
        if self.sucessfull_run:
            dir_feature = [
                file
                for file in (self.dir_artifacts / "results/feature/results").iterdir()
                if file.is_dir()
            ]
            if len(dir_feature) != 1:
                msg = "Expected exactly one directory (prefix) results dir (feature)."
                raise ValueError(msg)
            return dir_feature[0]
        else:
            msg = "Should not be called if run was not successfull."
            raise ValueError(msg)

    @property
    def plots_list(self) -> list:
        """Return list of plots."""
        if self.sucessfull_run:
            plots_list = [
                plot
                for plot in self.plots_string.split(" ")
                if plot.split(".")[-1] in ["png", "jpg", "jpeg", "svg"]
            ]
            return plots_list
        else:
            msg = "Should not be called if run was not successfull."
            raise ValueError(msg)


def create_details_block(summary: str, content: Any) -> str:
    """Wrap content in a details block (if content is not empty)."""
    if content:
        return (
            f"<details>\n"
            f"    <summary>{summary}</summary>\n"
            f"{content}"
            f"</details>\n"
            f"\n"
            f"\n"
        )
    else:
        return ""


class _Variables(CommentData):
    """
    Class to generate the Variables component (ariadne only).

    Part of RunSuccessfullComponent.

    """

    VARIABLES_FILE = "KN2045_Bal_v4/ariadne/exported_variables_full.xlsx"
    NRMSE_NORMALIZATION_METHOD = "combined-min-max"
    NRMSE_THRESHOLD = 0.1
    NRMSE_MINIMUM_THRESHOLD = 1e-3
    MAX_PLOTS = 20

    _variables_deviation_df = None

    def get_deviation_df(
        self, df1: pd.DataFrame, df2: pd.DataFrame, nrmse_normalization_method: str
    ) -> pd.DataFrame:
        """Calculate deviation dataframe between two dataframes."""
        # Remove all variables smaller than minimum threshold
        minimum_mask = ((df1.abs() < self.NRMSE_MINIMUM_THRESHOLD).all(axis=1)) & (
            (df2.abs() < self.NRMSE_MINIMUM_THRESHOLD).all(axis=1)
        )
        df1 = df1.loc[~minimum_mask]
        df2 = df2.loc[~minimum_mask]

        nrmse_series = df1.apply(
            lambda row: normalized_root_mean_square_error(
                row.values,
                df2.loc[row.name].values,
                normalization=nrmse_normalization_method,
            ),
            axis=1,
        )
        pearson_series = df1.apply(
            lambda row: np.corrcoef(row.values, df2.loc[row.name].values)[0, 1],
            axis=1,
        ).fillna(0)

        if df1.empty:
            return pd.DataFrame(columns=["NRMSE", "Pearson"])

        deviation_df = pd.DataFrame(
            {"NRMSE": nrmse_series, "Pearson": pearson_series}
        ).sort_values(by="NRMSE", ascending=False)

        return deviation_df

    @property
    def variables_deviation_df(self) -> pd.DataFrame:
        """Get the deviation dataframe for variables."""
        if self._variables_deviation_df is not None:
            return self._variables_deviation_df
        vars1 = pd.read_excel(self.dir_main / self.VARIABLES_FILE)
        vars2 = pd.read_excel(self.dir_feature / self.VARIABLES_FILE)
        vars1 = vars1.set_index("Variable").loc[
            :, [col for col in vars1.columns if str(col).replace(".", "", 1).isdigit()]
        ]
        vars2 = vars2.set_index("Variable").loc[
            :, [col for col in vars2.columns if str(col).replace(".", "", 1).isdigit()]
        ]

        assert vars1.index.equals(vars2.index)

        deviation_df = self.get_deviation_df(
            vars1, vars2, nrmse_normalization_method=self.NRMSE_NORMALIZATION_METHOD
        )

        # Filter for threshold
        deviation_df = deviation_df.loc[deviation_df["NRMSE"] > self.NRMSE_THRESHOLD]

        self._variables_deviation_df = deviation_df
        return self._variables_deviation_df

<<<<<<< HEAD
    def variables_plot_strings(self) -> list:
        """Return list of variable plot strings. Maximum defined by MAX_PLOTS."""
=======
    def variables_plot_strings(self, max_plots) -> list:
        """Return list of variable plot strings."""
>>>>>>> 9b3d24bd
        plots = (
            self.variables_deviation_df.index.to_series()
            .apply(lambda x: re.sub(r"[ |/]", "-", x))
            .apply(lambda x: "ariadne_comparison/" + x + ".png")
            .to_list()
<<<<<<< HEAD
        )[: self.MAX_PLOTS]
=======
        )[:max_plots]
>>>>>>> 9b3d24bd
        return plots

    @property
    def variables_comparison(self) -> str:
        """Return variables comparison table."""
        if (
            not (self.dir_main / self.VARIABLES_FILE).exists()
            or not (self.dir_feature / self.VARIABLES_FILE).exists()
        ):
            return ""

        df = self.variables_deviation_df.map(lambda x: f"{x:.3f}")
        df.index.name = None

        return (
            f"{df.to_html(escape=False)}\n"
            f"\n"
            f"NRMSE: Normalized ({self.NRMSE_NORMALIZATION_METHOD}) Root Mean Square "
            f"Error\n"
            f"Pearson: Pearson correlation coefficient\n"
            f"Threshold: NRMSE > {self.NRMSE_THRESHOLD}\n"
            f"Only variables reaching the threshold are shown. Find the equivalent "
            f"plot for all of them below.\n\n"
        )

    @property
    def changed_variables_plots(self) -> str:
        """Return plots for variables that have changed significantly."""
        if (
            not (self.dir_main / self.VARIABLES_FILE).exists()
            or not (self.dir_feature / self.VARIABLES_FILE).exists()
        ):
            return ""

        rows: list = []
        for plot in self.variables_plot_strings(max_plots=self.MAX_PLOTS):
            url_a = self.plots_base_url + "main/" + plot
            url_b = self.plots_base_url + "feature/" + plot
            rows.append(
                [
                    f'<img src="{url_a}" alt="Image not available">',
                    f'<img src="{url_b}" alt="Image not available">',
                ]
            )

        df = pd.DataFrame(
            rows,
            columns=pd.Index(["Main branch", "Feature branch"]),
        )

<<<<<<< HEAD
        if len(df) > self.MAX_PLOTS:
            df = df.iloc[: self.MAX_PLOTS]
=======
        if len(df) == self.MAX_PLOTS:
>>>>>>> 9b3d24bd
            annotation = (
                f":warning: Note: Only the first {self.MAX_PLOTS} variables are shown, "
                "but more are above the threshold. Find all of them in the artifacts."
            )
        else:
            annotation = ""

        return df.to_html(escape=False, index=False) + "\n" + annotation + "\n"

    @property
    def body(self) -> str:
        if self.variables_comparison and self.changed_variables_plots:
            if self.variables_deviation_df.empty:
                return (
                    "**Ariadne Variables**\n"
                    "No significant changes in variables detected. :white_check_mark:\n"
                    "\n\n"
                )
            else:
                comparison_block = create_details_block(
                    "Comparison", self.variables_comparison
                )
                details_block = create_details_block(
                    "Plots", self.changed_variables_plots
                )
                return f"**Ariadne Variables**\n{comparison_block}{details_block}"

        elif self.variables_comparison or str(_Variables.changed_variables_plots):
            raise ValueError(
                "Both variables_comparison and changed_variables_plots must be set or "
                "unset."
            )
        else:
            return ""


class _General(CommentData):
    # Status strings for file comparison table
    STATUS_FILE_MISSING = " :warning: Missing"
    STATUS_EQUAL = ":white_check_mark: Equal"
    STATUS_TYPE_MISMATCH = ":warning: Type mismatch"
    STATUS_NAN_MISMATCH = ":warning: NaN mismatch"
    STATUS_INF_MISMATCH = ":warning: Inf mismatch"
    STATUS_CHANGED_NUMERIC = ":warning:Changed"
    STATUS_CHANGED_NON_NUMERIC = ":warning: Changed (non-numeric data)"
    STATUS_ALMOST_EQUAL = ":white_check_mark: Almost equal"
    STATUS_NEW = ":warning: New"

    NRMSE_NORMALIZATION_METHOD = "combined-min-max"
    NRMSE_THRESHOLD = 0.3
    MAE_THRESHOLD = 0.05

    @property
    def plots_table(self) -> str:
        """Plots comparison table."""
        rows: list = []
        for plot in self.plots_list:
            url_a = self.plots_base_url + "main/" + plot
            url_b = self.plots_base_url + "feature/" + plot
            rows.append(
                [
                    f'<img src="{url_a}" alt="Image not available">',
                    f'<img src="{url_b}" alt="Image not available">',
                ]
            )

        df = pd.DataFrame(
            rows,
            columns=pd.Index(["Main branch", "Feature branch"]),
            index=self.plots_list,
        )
        return df.to_html(escape=False, index=False) + "\n"

    def _format_csvs_dir_files(self, df: pd.DataFrame) -> pd.DataFrame:
        """Format csvs dir dataframes."""
        if "planning_horizon" in df.columns:
            df = df.T.reset_index()
        # Relevant header row
        header_row_index = df.index[df.iloc[:, 0] == "planning_horizon"].tolist()[0]
        # Set header
        df.columns = df.iloc[header_row_index]
        # Fill nan values in header
        df.columns = pd.Index(
            [
                f"col{i+1}" if pd.isna(col) or col == "" or col is None else col
                for i, col in enumerate(df.columns)
            ]
        )
        # Remove all rows before header
        df = df.iloc[header_row_index + 1 :]

        # Make non-numeric values the index
        non_numeric = df.apply(
            lambda col: pd.to_numeric(col, errors="coerce").isna().all()
        )

        if non_numeric.any():
            df = df.set_index(df.columns[non_numeric].to_list())
        else:
            df = df.set_index("planning_horizon")

        # Make the rest numeric
        df = df.apply(pd.to_numeric)

        df.index.name = None
        df.columns.name = None

        return df

    @property
    def files_table(self) -> str:
        """Files comparison table."""
        rows = {}

        # Loop through all files in main dir
        for root, _, files in os.walk(self.dir_main):
            for file in files:
                path_in_main = Path(root) / file
                relative_path = os.path.relpath(path_in_main, self.dir_main)
                index_str = "/".join(str(relative_path).split("/")[1:])
                path_in_feature = self.dir_feature / relative_path

                if path_in_main.parent.name == "csvs" and path_in_main.suffix == ".csv":
                    df1 = pd.read_csv(path_in_main)
                else:
                    continue

                if not path_in_feature.exists():
                    rows[file] = [index_str, self.STATUS_FILE_MISSING, "", ""]
                    continue
                else:
                    df2 = pd.read_csv(path_in_feature)

                df1 = self._format_csvs_dir_files(df1)
                df2 = self._format_csvs_dir_files(df2)

                if df1.equals(df2):
                    rows[file] = [index_str, self.STATUS_EQUAL, "", ""]

                # Numeric type mismatch
                elif df1.apply(pd.to_numeric, errors="coerce").equals(
                    df2.apply(pd.to_numeric, errors="coerce")
                ):
                    rows[file] = [index_str, self.STATUS_TYPE_MISMATCH, "", ""]

                # Nan mismatch
                elif not df1.isna().equals(df2.isna()):
                    rows[file] = [index_str, self.STATUS_NAN_MISMATCH, "", ""]

                # Inf mismatch
                elif not df1.isin([np.inf, -np.inf]).equals(
                    df2.isin([np.inf, -np.inf])
                ):
                    rows[file] = [index_str, self.STATUS_INF_MISMATCH, "", ""]
                # Changed
                else:
                    # Get numeric mask
                    numeric_mask = ~np.isnan(
                        df1.apply(pd.to_numeric, errors="coerce").to_numpy()
                    )
                    assert (
                        numeric_mask
                        == ~np.isnan(
                            df2.apply(pd.to_numeric, errors="coerce").to_numpy()
                        )
                    ).all()

                    # Check for changes in descriptive data
                    df1_des = df1.copy()
                    df2_des = df2.copy()
                    df1_des.loc[numeric_mask] = np.nan
                    df2_des.loc[numeric_mask] = np.nan

                    # Check for changes in numeric data
                    arr1_num = pd.to_numeric(df1.to_numpy()[numeric_mask])
                    arr2_num = pd.to_numeric(df2.to_numpy()[numeric_mask])

                    nrmse = normalized_root_mean_square_error(
                        arr1_num,
                        arr2_num,
                        normalization=self.NRMSE_NORMALIZATION_METHOD,
                    )
                    mae_n = min_max_normalized_mae(arr1_num, arr2_num)

                    if not df1_des.equals(df2_des):
                        status = self.STATUS_CHANGED_NON_NUMERIC
                    elif nrmse > self.NRMSE_THRESHOLD or mae_n > self.MAE_THRESHOLD:
                        status = self.STATUS_CHANGED_NUMERIC
                    else:
                        status = self.STATUS_ALMOST_EQUAL

                    rows[file] = [
                        index_str,
                        status,
                        f"{nrmse:.3f}",
                        f"{mae_n:.2f}",
                    ]

        # Loop through all files in feature dir to check for new files
        for root, _, files in os.walk(self.dir_feature):
            for file in files:
                path_in_feature = Path(root) / file
                relative_path = os.path.relpath(path_in_feature, self.dir_feature)
                index_str = "../" + "/".join(str(relative_path).split("/")[1:])
                path_in_main = self.dir_main / relative_path

                if (
                    path_in_feature.parent.name == "csvs"
                    and path_in_feature.suffix == ".csv"
                ):
                    df1 = pd.read_csv(path_in_main)
                else:
                    continue

                if not path_in_main.exists():
                    rows[file] = [index_str, self.STATUS_NEW, "", ""]

        # Combine and sort the results
        df = pd.DataFrame(rows, index=["Path", "Status", "NRMSE", "MAE (norm)"]).T

        status_order = {
            self.STATUS_CHANGED_NUMERIC: 0,
            self.STATUS_CHANGED_NON_NUMERIC: 1,
            self.STATUS_TYPE_MISMATCH: 2,
            self.STATUS_NAN_MISMATCH: 3,
            self.STATUS_INF_MISMATCH: 4,
            self.STATUS_FILE_MISSING: 5,
            self.STATUS_NEW: 6,
            self.STATUS_ALMOST_EQUAL: 7,
            self.STATUS_EQUAL: 8,
        }
        df = df.sort_values(by="Status", key=lambda x: x.map(status_order))
        df = df.set_index("Path")
        df.index.name = None

        return (
            f"{df.to_html(escape=False)}\n"
            f"\n"
            f"NRMSE: Normalized ({self.NRMSE_NORMALIZATION_METHOD}) Root Mean Square "
            f"Error\n"
            f"MAE (norm): Mean Absolute Error on normalized data (min-max)\n"
            f"Status Threshold: MAE (norm) > {self.MAE_THRESHOLD} and NRMSE > "
            f"{self.NRMSE_THRESHOLD}\n"
        )

    @property
    def body(self) -> str:
        """Body text for general component."""
        return (
            f"**General**\n"
            f"{create_details_block('Plots comparison', self.plots_table)}"
            f"{create_details_block('Files comparison', self.files_table)}"
        )


class RunSuccessfull(CommentData):
    """Class to generate successfull run component."""

    @property
    def body(self) -> str:
        """Body text for successfull run."""
        variables = _Variables()
        general = _General()
        return f"{variables.body}{general.body}"

    def __call__(self) -> str:
        """Return text for successfull run component."""
        return self.body


class RunFailed(CommentData):
    """Class to generate failed run component."""

    def body(self) -> str:
        """Body text for failed run."""
        main_errors = self.errors("main")
        feature_errors = self.errors("feature")

        main_status = (
            "passed! :white_check_mark:"
            if not main_errors
            else f"failed in: `{'`, `'.join(main_errors)}`"
        )
        feature_status = (
            "passed! :white_check_mark:"
            if not feature_errors
            else f"failed in: `{'`, `'.join(feature_errors)}`"
        )

        return (
            f"<details open>\n"
            f"    <summary>:exclamation: Run failed!</summary>\n\n"
            f"_Download 'logs' artifact to see more details._\n"
            f"- `{self.github_base_ref}` {main_status}\n"
            f"- `{self.github_head_ref}` {feature_status}\n"
            f"</details>\n"
            f"\n"
        )

    def __call__(self) -> str:
        """Return text for failed run component."""
        return self.body()


class ModelMetrics(CommentData):
    """Class to generate model metrics component."""

    @property
    def benchmark_plots(self) -> str:
        """Benchmark plots."""
        "execution_time.png", "memory_peak.png", "memory_scatter.png"
        return (
            f'<img src="{self.plots_base_url}benchmarks/execution_time.png" '
            'alt="Image not available">\n'
            f'<img src="{self.plots_base_url}benchmarks/memory_peak.png" '
            'alt="Image not available">\n'
            f'<img src="{self.plots_base_url}benchmarks/memory_scatter.png" '
            'alt="Image not available">\n'
        )

    def body(self) -> str:
        """Body text for Model Metrics."""
        return (
            f"**Model Metrics**\n"
            f"{create_details_block('Benchmarks', self.benchmark_plots)}\n"
        )

    def __call__(self) -> str:
        """Return text for model metrics component."""
        return self.body()<|MERGE_RESOLUTION|>--- conflicted
+++ resolved
@@ -223,23 +223,14 @@
         self._variables_deviation_df = deviation_df
         return self._variables_deviation_df
 
-<<<<<<< HEAD
-    def variables_plot_strings(self) -> list:
-        """Return list of variable plot strings. Maximum defined by MAX_PLOTS."""
-=======
     def variables_plot_strings(self, max_plots) -> list:
         """Return list of variable plot strings."""
->>>>>>> 9b3d24bd
         plots = (
             self.variables_deviation_df.index.to_series()
             .apply(lambda x: re.sub(r"[ |/]", "-", x))
             .apply(lambda x: "ariadne_comparison/" + x + ".png")
             .to_list()
-<<<<<<< HEAD
-        )[: self.MAX_PLOTS]
-=======
         )[:max_plots]
->>>>>>> 9b3d24bd
         return plots
 
     @property
@@ -290,12 +281,7 @@
             columns=pd.Index(["Main branch", "Feature branch"]),
         )
 
-<<<<<<< HEAD
-        if len(df) > self.MAX_PLOTS:
-            df = df.iloc[: self.MAX_PLOTS]
-=======
         if len(df) == self.MAX_PLOTS:
->>>>>>> 9b3d24bd
             annotation = (
                 f":warning: Note: Only the first {self.MAX_PLOTS} variables are shown, "
                 "but more are above the threshold. Find all of them in the artifacts."
