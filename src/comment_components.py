--- conflicted
+++ resolved
@@ -283,11 +283,7 @@
         if len(df) >= 20:
             df = df.iloc[:20]
             annotation = (
-<<<<<<< HEAD
-                "Note: Only the first 20 variables are shown, but more are above "
-=======
                 ":warning: Note: Only the first 20 variables are shown, but more are above "
->>>>>>> ba8e6443
                 "the threshold. Find all of them in the artifacts."
             )
         else:
