"""Text components to generate validator report."""

import os
import re
from dataclasses import dataclass
from pathlib import Path
from typing import Any

import numpy as np
import pandas as pd

from metrics import min_max_normalized_mae, normalized_root_mean_square_error
from utils import get_env_var


@dataclass
class CommentData:
    """Class to store data for comment generation."""

    github_repository: str = get_env_var("GITHUB_REPOSITORY")
    github_run_id: str = get_env_var("GITHUB_RUN_ID")
    github_base_ref: str = get_env_var("GITHUB_BASE_REF")
    github_head_ref: str = get_env_var("GITHUB_HEAD_REF")
    hash_main: str = get_env_var("HASH_MAIN")
    hash_feature: str = get_env_var("HASH_FEATURE")
    ahead_count: str = get_env_var("AHEAD_COUNT")
    behind_count: str = get_env_var("BEHIND_COUNT")
    git_diff_config: str = get_env_var("GIT_DIFF_CONFIG", default="")
    # For bodys
    dir_artifacts: Path = Path(
        get_env_var("DIR_ARTIFACTS", Path(get_env_var("HOME")) / "artifacts")
    )
    # For RunSuccessfull body
    plots_hash: str = get_env_var("PLOTS_HASH", "")
    plots_string: str = get_env_var("PLOTS", "")
    plots_base_url: str = f"https://raw.githubusercontent.com/lkstrp/pypsa-validator/{plots_hash}/_validation-images/"

    _sucessfull_run = None

    def errors(self, branch_type: str) -> list:
        """Return errors for branch type."""
        if branch_type not in ["main", "feature"]:
            msg = "Branch type must be 'main' or 'feature'."
            raise ValueError(msg)

        logs = list(
            Path(f"{self.dir_artifacts}/logs/{branch_type}/.snakemake/log/").glob("*")
        )
        if len(logs) > 1:
            msg = (
                "Expected exactly one log fiie in snakemake/log directory "
                f"({branch_type} branch). Found {len(logs)}."
            )
            raise ValueError(msg)
        elif len(logs) == 0:
            inpt_erros = ["no_logs_found"]
            return inpt_erros

        with logs[0].open() as file:
            log = file.read()

        rule_errors = re.findall(r"(?<=\nError in rule )(.*?)(?=:\n)", log)
        inpt_errors = re.findall(
            r"(?<=\nMissingInputException: Missing input files for rule )(.*?)(?=:\n)",
            log,
        )
        inpt_errors = list(set(inpt_errors))

        return rule_errors + inpt_errors

    @property
    def sucessfull_run(self) -> bool:
        """
        Check if run was successfull via errors in logs.

        Returns
        -------
        bool: True if run was successfull, False otherwise.

        """
        if self._sucessfull_run is None:
            self._sucessfull_run = not bool(
                self.errors("main") + self.errors("feature")
            )
        return self._sucessfull_run

    @property
    def dir_main(self) -> Path:
        """Get path to main branch results directory."""
        if self.sucessfull_run:
            dir_main = [
                file
                for file in (self.dir_artifacts / "results/main/results").iterdir()
                if file.is_dir()
            ]
            if len(dir_main) != 1:
                msg = "Expected exactly one directory (prefix) in results dir (main)."
                raise ValueError(msg)
            return dir_main[0]
        else:
            msg = "Should not be called if run was not successfull."
            raise ValueError(msg)

    @property
    def dir_feature(self) -> Path:
        """Get path to feature branch results directory."""
        if self.sucessfull_run:
            dir_feature = [
                file
                for file in (self.dir_artifacts / "results/feature/results").iterdir()
                if file.is_dir()
            ]
            if len(dir_feature) != 1:
                msg = "Expected exactly one directory (prefix) results dir (feature)."
                raise ValueError(msg)
            return dir_feature[0]
        else:
            msg = "Should not be called if run was not successfull."
            raise ValueError(msg)

    @property
    def plots_list(self) -> list:
        """Return list of plots."""
        if self.sucessfull_run:
            plots_list = [
                plot
                for plot in self.plots_string.split(" ")
                if plot.split(".")[-1] in ["png", "jpg", "jpeg", "svg"]
            ]
            return plots_list
        else:
            msg = "Should not be called if run was not successfull."
            raise ValueError(msg)


def create_details_block(summary: str, content: Any) -> str:
    """Wrap content in a details block (if content is not empty)."""
    if content:
        return (
            f"<details>\n"
            f"    <summary>{summary}</summary>\n"
            f"{content}"
            f"</details>\n"
            f"\n"
            f"\n"
        )
    else:
        return ""


class _Variables(CommentData):
    """
    Class to generate the Variables component (ariadne only).

    Part of RunSuccessfullComponent.

    """

    VARIABLES_FILE = "KN2045_Bal_v4/ariadne/exported_variables_full.xlsx"
    NRMSE_NORMALIZATION_METHOD = "combined-min-max"
<<<<<<< HEAD
    VARIABLES_THRESHOLD = 0.3

    _variables_deviation_df = None

    @staticmethod
    def get_deviation_df(
        df1: pd.DataFrame, df2: pd.DataFrame, nrmse_normalization_method: str
    ) -> pd.DataFrame:
        """Calculate deviation dataframe between two dataframes."""
=======
    NRMSE_THRESHOLD = 0.1
    NRMSE_MINIMUM_THRESHOLD = 1e-3

    _variables_deviation_df = None

    def get_deviation_df(
        self, df1: pd.DataFrame, df2: pd.DataFrame, nrmse_normalization_method: str
    ) -> pd.DataFrame:
        """Calculate deviation dataframe between two dataframes."""
        # Remove all variables smaller than minimum threshold
        minimum_mask = ((df1.abs() < self.NRMSE_MINIMUM_THRESHOLD).all(axis=1)) & (
            (df2.abs() < self.NRMSE_MINIMUM_THRESHOLD).all(axis=1)
        )
        df1 = df1.loc[~minimum_mask]
        df2 = df2.loc[~minimum_mask]

>>>>>>> f2a4c777
        nrmse_series = df1.apply(
            lambda row: normalized_root_mean_square_error(
                row.values,
                df2.loc[row.name].values,
                normalization=nrmse_normalization_method,
            ),
            axis=1,
        )
        pearson_series = df1.apply(
            lambda row: np.corrcoef(row.values, df2.loc[row.name].values)[0, 1],
            axis=1,
        ).fillna(0)
<<<<<<< HEAD

        if df1.empty:
            return pd.DataFrame(columns=["NRMSE", "Pearson"])
        else:
=======

        if df1.empty:
            return pd.DataFrame(columns=["NRMSE", "Pearson"])

>>>>>>> f2a4c777
            deviation_df = pd.DataFrame(
                {"NRMSE": nrmse_series, "Pearson": pearson_series}
            ).sort_values(by="NRMSE", ascending=False)

            return deviation_df

    @property
    def variables_deviation_df(self) -> pd.DataFrame:
        """Get the deviation dataframe for variables."""
        if self._variables_deviation_df is not None:
            return self._variables_deviation_df
        vars1 = pd.read_excel(self.dir_main / self.VARIABLES_FILE)
        vars2 = pd.read_excel(self.dir_feature / self.VARIABLES_FILE)
        vars1 = vars1.set_index("Variable").loc[
            :, [col for col in vars1.columns if str(col).replace(".", "", 1).isdigit()]
        ]
        vars2 = vars2.set_index("Variable").loc[
            :, [col for col in vars2.columns if str(col).replace(".", "", 1).isdigit()]
        ]

        assert vars1.index.equals(vars2.index)

        deviation_df = self.get_deviation_df(
            vars1, vars2, nrmse_normalization_method=self.NRMSE_NORMALIZATION_METHOD
        )

        # Filter for threshold
        deviation_df = deviation_df.loc[deviation_df["NRMSE"] > self.NRMSE_THRESHOLD]

        self._variables_deviation_df = deviation_df
        return self._variables_deviation_df

    def variables_plot_strings(self) -> list:
        """Return list of variable plot strings."""
        plots = (
            self.variables_deviation_df.index.to_series()
            .apply(lambda x: re.sub(r"[ |/]", "-", x))
            .apply(lambda x: "ariadne_comparison/" + x + ".png")
            .to_list()
        )
        return plots

    @property
    def variables_comparison(self) -> str:
        """Return variables comparison table."""
        if (
            not (self.dir_main / self.VARIABLES_FILE).exists()
            or not (self.dir_feature / self.VARIABLES_FILE).exists()
        ):
            return ""

        df = self.variables_deviation_df.map(lambda x: f"{x:.3f}")
        df.index.name = None

        return (
            f"{df.to_html(escape=False)}\n"
            f"\n"
            f"NRMSE: Normalized ({self.NRMSE_NORMALIZATION_METHOD}) Root Mean Square "
            f"Error\n"
            f"Pearson: Pearson correlation coefficient\n"
            f"Threshold: NRMSE > {self.NRMSE_THRESHOLD}\n"
            f"Only variables reaching the threshold are shown. Find the equivalent "
            f"plot for all of them below.\n\n"
        )

    @property
    def changed_variables_plots(self) -> str:
        """Return plots for variables that have changed significantly."""
        if (
            not (self.dir_main / self.VARIABLES_FILE).exists()
            or not (self.dir_feature / self.VARIABLES_FILE).exists()
        ):
            return ""

        rows: list = []
        for plot in self.variables_plot_strings():
            url_a = self.plots_base_url + "main/" + plot
            url_b = self.plots_base_url + "feature/" + plot
            rows.append(
                [
                    f'<img src="{url_a}" alt="Image not available">',
                    f'<img src="{url_b}" alt="Image not available">',
                ]
            )

        df = pd.DataFrame(
            rows,
            columns=pd.Index(["Main branch", "Feature branch"]),
        )

        if len(df) >= 20:
            df = df.iloc[:20]
            annotation = (
                "Note: Only the first 20 variables are shown, but more are above "
                "the threshold. Find all of them in the artifacts."
            )
        else:
            annotation = ""

        return df.to_html(escape=False, index=False) + "\n" + annotation + "\n"

    @property
    def body(self) -> str:
        if self.variables_comparison and self.changed_variables_plots:
            if self.variables_deviation_df.empty:
                return (
                    "**Ariadne Variables**\n"
                    "No significant changes in variables detected. :white_check_mark:\n"
                    "\n\n"
                )
            else:
                comparison_block = create_details_block(
                    "Comparison", self.variables_comparison
                )
                details_block = create_details_block(
                    "Plots", self.changed_variables_plots
                )
                return f"**Ariadne Variables**\n{comparison_block}{details_block}"

        elif self.variables_comparison or str(_Variables.changed_variables_plots):
            raise ValueError(
                "Both variables_comparison and changed_variables_plots must be set or "
                "unset."
            )
        else:
            return ""


class _General(CommentData):
    # Status strings for file comparison table
    STATUS_FILE_MISSING = " :warning: Missing"
    STATUS_EQUAL = ":white_check_mark: Equal"
    STATUS_TYPE_MISMATCH = ":warning: Type mismatch"
    STATUS_NAN_MISMATCH = ":warning: NaN mismatch"
    STATUS_INF_MISMATCH = ":warning: Inf mismatch"
    STATUS_CHANGED_NUMERIC = ":warning:Changed"
    STATUS_CHANGED_NON_NUMERIC = ":warning: Changed (non-numeric data)"
    STATUS_ALMOST_EQUAL = ":white_check_mark: Almost equal"
    STATUS_NEW = ":warning: New"

    NRMSE_NORMALIZATION_METHOD = "combined-min-max"
    NRMSE_THRESHOLD = 0.3
    MAE_THRESHOLD = 0.05

    @property
    def body(self) -> str:
        if self.variables_comparison and self.changed_variables_plots:
            if self.variables_deviation_df.empty:
                return (
                    "**Ariadne Variables**\n"
                    "No significant changes in variables detected. :white_check_mark:\n"
                    "\n\n"
                )
            else:
                comparison_block = create_details_block(
                    "Comparison", self.variables_comparison
                )
                details_block = create_details_block(
                    "Plots", self.changed_variables_plots
                )
                return f"**Ariadne Variables**\n{comparison_block}{details_block}"

        elif self.variables_comparison or str(_Variables.changed_variables_plots):
            raise ValueError(
                "Both variables_comparison and changed_variables_plots must be set or "
                "unset."
            )
        else:
            return ""


class _General(CommentData):
    # Status strings for file comparison table
    STATUS_FILE_MISSING = " :warning: Missing"
    STATUS_EQUAL = ":white_check_mark: Equal"
    STATUS_TYPE_MISMATCH = ":warning: Type mismatch"
    STATUS_NAN_MISMATCH = ":warning: NaN mismatch"
    STATUS_INF_MISMATCH = ":warning: Inf mismatch"
    STATUS_CHANGED_NUMERIC = ":warning:Changed"
    STATUS_CHANGED_NON_NUMERIC = ":warning: Changed (non-numeric data)"
    STATUS_ALMOST_EQUAL = ":white_check_mark: Almost equal"
    STATUS_NEW = ":warning: New"

    @property
    def plots_table(self) -> str:
        """Plots comparison table."""
        rows: list = []
        for plot in self.plots_list:
            url_a = self.plots_base_url + "main/" + plot
            url_b = self.plots_base_url + "feature/" + plot
            rows.append(
                [
                    f'<img src="{url_a}" alt="Image not available">',
                    f'<img src="{url_b}" alt="Image not available">',
                ]
            )

        df = pd.DataFrame(
            rows,
            columns=pd.Index(["Main branch", "Feature branch"]),
            index=self.plots_list,
        )
        return df.to_html(escape=False, index=False) + "\n"

    def _format_csvs_dir_files(self, df: pd.DataFrame) -> pd.DataFrame:
        """Format csvs dir dataframes."""
        if "planning_horizon" in df.columns:
            df = df.T.reset_index()
        # Relevant header row
        header_row_index = df.index[df.iloc[:, 0] == "planning_horizon"].tolist()[0]
        # Set header
        df.columns = df.iloc[header_row_index]
        # Fill nan values in header
        df.columns = pd.Index(
            [
                f"col{i+1}" if pd.isna(col) or col == "" or col is None else col
                for i, col in enumerate(df.columns)
            ]
        )
        # Remove all rows before header
        df = df.iloc[header_row_index + 1 :]

        # Make non-numeric values the index
        non_numeric = df.apply(
            lambda col: pd.to_numeric(col, errors="coerce").isna().all()
        )

        if non_numeric.any():
            df = df.set_index(df.columns[non_numeric].to_list())
        else:
            df = df.set_index("planning_horizon")

        # Make the rest numeric
        df = df.apply(pd.to_numeric)

        df.index.name = None
        df.columns.name = None

        return df

    @property
    def files_table(self) -> str:
        """Files comparison table."""
        nrmse_normalization_method = "combined-min-max"

        rows = {}

        # Loop through all files in main dir
        for root, _, files in os.walk(self.dir_main):
            for file in files:
                path_in_main = Path(root) / file
                relative_path = os.path.relpath(path_in_main, self.dir_main)
                index_str = "/".join(str(relative_path).split("/")[1:])
                path_in_feature = self.dir_feature / relative_path

                if path_in_main.parent.name == "csvs" and path_in_main.suffix == ".csv":
                    df1 = pd.read_csv(path_in_main)
                else:
                    continue

                if not path_in_feature.exists():
                    rows[file] = [index_str, self.STATUS_FILE_MISSING, "", ""]
                    continue
                else:
                    df2 = pd.read_csv(path_in_feature)

                df1 = self._format_csvs_dir_files(df1)
                df2 = self._format_csvs_dir_files(df2)

                if df1.equals(df2):
                    rows[file] = [index_str, self.STATUS_EQUAL, "", ""]

                # Numeric type mismatch
                elif df1.apply(pd.to_numeric, errors="coerce").equals(
                    df2.apply(pd.to_numeric, errors="coerce")
                ):
                    rows[file] = [index_str, self.STATUS_TYPE_MISMATCH, "", ""]

                # Nan mismatch
                elif not df1.isna().equals(df2.isna()):
                    rows[file] = [index_str, self.STATUS_NAN_MISMATCH, "", ""]

                # Inf mismatch
                elif not df1.isin([np.inf, -np.inf]).equals(
                    df2.isin([np.inf, -np.inf])
                ):
                    rows[file] = [index_str, self.STATUS_INF_MISMATCH, "", ""]
                # Changed
                else:
                    # Get numeric mask
                    numeric_mask = ~np.isnan(
                        df1.apply(pd.to_numeric, errors="coerce").to_numpy()
                    )
                    assert (
                        numeric_mask
                        == ~np.isnan(
                            df2.apply(pd.to_numeric, errors="coerce").to_numpy()
                        )
                    ).all()

                    # Check for changes in descriptive data
                    df1_des = df1.copy()
                    df2_des = df2.copy()
                    df1_des.loc[numeric_mask] = np.nan
                    df2_des.loc[numeric_mask] = np.nan

                    # Check for changes in numeric data
                    arr1_num = pd.to_numeric(df1.to_numpy()[numeric_mask])
                    arr2_num = pd.to_numeric(df2.to_numpy()[numeric_mask])

                    nrmse = normalized_root_mean_square_error(
<<<<<<< HEAD
                        arr1_num, arr2_num, normalization=nrmse_normalization_method
=======
                        arr1_num,
                        arr2_num,
                        normalization=self.NRMSE_NORMALIZATION_METHOD,
>>>>>>> f2a4c777
                    )
                    mae_n = min_max_normalized_mae(arr1_num, arr2_num)

                    if not df1_des.equals(df2_des):
                        status = self.STATUS_CHANGED_NON_NUMERIC
                    elif nrmse > self.NRMSE_THRESHOLD or mae_n > self.MAE_THRESHOLD:
                        status = self.STATUS_CHANGED_NUMERIC
                    else:
                        status = self.STATUS_ALMOST_EQUAL

                    rows[file] = [
                        index_str,
                        status,
                        f"{nrmse:.3f}",
                        f"{mae_n:.2f}",
                    ]

        # Loop through all files in feature dir to check for new files
        for root, _, files in os.walk(self.dir_feature):
            for file in files:
                path_in_feature = Path(root) / file
                relative_path = os.path.relpath(path_in_feature, self.dir_feature)
                index_str = "../" + "/".join(str(relative_path).split("/")[1:])
                path_in_main = self.dir_main / relative_path

                if (
                    path_in_feature.parent.name == "csvs"
                    and path_in_feature.suffix == ".csv"
                ):
                    df1 = pd.read_csv(path_in_main)
                else:
                    continue

                if not path_in_main.exists():
                    rows[file] = [index_str, self.STATUS_NEW, "", ""]

        # Combine and sort the results
        df = pd.DataFrame(rows, index=["Path", "Status", "NRMSE", "MAE (norm)"]).T

        status_order = {
            self.STATUS_CHANGED_NUMERIC: 0,
            self.STATUS_CHANGED_NON_NUMERIC: 1,
            self.STATUS_TYPE_MISMATCH: 2,
            self.STATUS_NAN_MISMATCH: 3,
            self.STATUS_INF_MISMATCH: 4,
            self.STATUS_FILE_MISSING: 5,
            self.STATUS_NEW: 6,
            self.STATUS_ALMOST_EQUAL: 7,
            self.STATUS_EQUAL: 8,
        }
        df = df.sort_values(by="Status", key=lambda x: x.map(status_order))
        df = df.set_index("Path")
        df.index.name = None

        return (
            f"{df.to_html(escape=False)}\n"
            f"\n"
<<<<<<< HEAD
            f"NRMSE: Normalized ({nrmse_normalization_method}) Root Mean Square Error\n"
            f"MAE (norm): Mean Absolute Error on normalized Data (min-max\n"
            f"Status Threshold: MAE (norm) > 0.05 and NRMSE > 2\n"
=======
            f"NRMSE: Normalized ({self.NRMSE_NORMALIZATION_METHOD}) Root Mean Square "
            f"Error\n"
            f"MAE (norm): Mean Absolute Error on normalized data (min-max)\n"
            f"Status Threshold: MAE (norm) > {self.MAE_THRESHOLD} and NRMSE > "
            f"{self.NRMSE_THRESHOLD}\n"
>>>>>>> f2a4c777
        )

    @property
    def body(self) -> str:
        """Body text for general component."""
        return (
            f"**General**\n"
            f"{create_details_block('Plots comparison', self.plots_table)}"
            f"{create_details_block('Files comparison', self.files_table)}"
        )


class RunSuccessfull(CommentData):
    """Class to generate successfull run component."""

    @property
    def body(self) -> str:
        """Body text for successfull run."""
        variables = _Variables()
        general = _General()
        return f"{variables.body}{general.body}"

    def __call__(self) -> str:
        """Return text for successfull run component."""
        return self.body


class RunFailed(CommentData):
    """Class to generate failed run component."""

    def body(self) -> str:
        """Body text for failed run."""
        main_errors = self.errors("main")
        feature_errors = self.errors("feature")

        main_status = (
            "passed! :white_check_mark:"
            if not main_errors
            else f"failed in: `{'`, `'.join(main_errors)}`"
        )
        feature_status = (
            "passed! :white_check_mark:"
            if not feature_errors
            else f"failed in: `{'`, `'.join(feature_errors)}`"
        )

        return (
            f"<details open>\n"
            f"    <summary>:exclamation: Run failed!</summary>\n\n"
            f"_Download 'logs' artifact to see more details._\n"
            f"- `{self.github_base_ref}` {main_status}\n"
            f"- `{self.github_head_ref}` {feature_status}\n"
            f"</details>\n"
            f"\n"
        )

    def __call__(self) -> str:
        """Return text for failed run component."""
        return self.body()


class ModelMetrics(CommentData):
    """Class to generate model metrics component."""

    @property
    def benchmark_plots(self) -> str:
        """Benchmark plots."""
        "execution_time.png", "memory_peak.png", "memory_scatter.png"
        return (
            f'<img src="{self.plots_base_url}benchmarks/execution_time.png" '
            'alt="Image not available">\n'
            f'<img src="{self.plots_base_url}benchmarks/memory_peak.png" '
            'alt="Image not available">\n'
            f'<img src="{self.plots_base_url}benchmarks/memory_scatter.png" '
            'alt="Image not available">\n'
        )

    def body(self) -> str:
        """Body text for Model Metrics."""
        return (
            f"**Model Metrics**\n"
            f"{create_details_block('Benchmarks', self.benchmark_plots)}\n"
        )

    def __call__(self) -> str:
        """Return text for model metrics component."""
        return self.body()<|MERGE_RESOLUTION|>--- conflicted
+++ resolved
@@ -158,17 +158,6 @@
 
     VARIABLES_FILE = "KN2045_Bal_v4/ariadne/exported_variables_full.xlsx"
     NRMSE_NORMALIZATION_METHOD = "combined-min-max"
-<<<<<<< HEAD
-    VARIABLES_THRESHOLD = 0.3
-
-    _variables_deviation_df = None
-
-    @staticmethod
-    def get_deviation_df(
-        df1: pd.DataFrame, df2: pd.DataFrame, nrmse_normalization_method: str
-    ) -> pd.DataFrame:
-        """Calculate deviation dataframe between two dataframes."""
-=======
     NRMSE_THRESHOLD = 0.1
     NRMSE_MINIMUM_THRESHOLD = 1e-3
 
@@ -185,7 +174,6 @@
         df1 = df1.loc[~minimum_mask]
         df2 = df2.loc[~minimum_mask]
 
->>>>>>> f2a4c777
         nrmse_series = df1.apply(
             lambda row: normalized_root_mean_square_error(
                 row.values,
@@ -198,17 +186,10 @@
             lambda row: np.corrcoef(row.values, df2.loc[row.name].values)[0, 1],
             axis=1,
         ).fillna(0)
-<<<<<<< HEAD
 
         if df1.empty:
             return pd.DataFrame(columns=["NRMSE", "Pearson"])
-        else:
-=======
-
-        if df1.empty:
-            return pd.DataFrame(columns=["NRMSE", "Pearson"])
-
->>>>>>> f2a4c777
+
             deviation_df = pd.DataFrame(
                 {"NRMSE": nrmse_series, "Pearson": pearson_series}
             ).sort_values(by="NRMSE", ascending=False)
@@ -354,45 +335,6 @@
     MAE_THRESHOLD = 0.05
 
     @property
-    def body(self) -> str:
-        if self.variables_comparison and self.changed_variables_plots:
-            if self.variables_deviation_df.empty:
-                return (
-                    "**Ariadne Variables**\n"
-                    "No significant changes in variables detected. :white_check_mark:\n"
-                    "\n\n"
-                )
-            else:
-                comparison_block = create_details_block(
-                    "Comparison", self.variables_comparison
-                )
-                details_block = create_details_block(
-                    "Plots", self.changed_variables_plots
-                )
-                return f"**Ariadne Variables**\n{comparison_block}{details_block}"
-
-        elif self.variables_comparison or str(_Variables.changed_variables_plots):
-            raise ValueError(
-                "Both variables_comparison and changed_variables_plots must be set or "
-                "unset."
-            )
-        else:
-            return ""
-
-
-class _General(CommentData):
-    # Status strings for file comparison table
-    STATUS_FILE_MISSING = " :warning: Missing"
-    STATUS_EQUAL = ":white_check_mark: Equal"
-    STATUS_TYPE_MISMATCH = ":warning: Type mismatch"
-    STATUS_NAN_MISMATCH = ":warning: NaN mismatch"
-    STATUS_INF_MISMATCH = ":warning: Inf mismatch"
-    STATUS_CHANGED_NUMERIC = ":warning:Changed"
-    STATUS_CHANGED_NON_NUMERIC = ":warning: Changed (non-numeric data)"
-    STATUS_ALMOST_EQUAL = ":white_check_mark: Almost equal"
-    STATUS_NEW = ":warning: New"
-
-    @property
     def plots_table(self) -> str:
         """Plots comparison table."""
         rows: list = []
@@ -452,8 +394,6 @@
     @property
     def files_table(self) -> str:
         """Files comparison table."""
-        nrmse_normalization_method = "combined-min-max"
-
         rows = {}
 
         # Loop through all files in main dir
@@ -520,13 +460,9 @@
                     arr2_num = pd.to_numeric(df2.to_numpy()[numeric_mask])
 
                     nrmse = normalized_root_mean_square_error(
-<<<<<<< HEAD
-                        arr1_num, arr2_num, normalization=nrmse_normalization_method
-=======
                         arr1_num,
                         arr2_num,
                         normalization=self.NRMSE_NORMALIZATION_METHOD,
->>>>>>> f2a4c777
                     )
                     mae_n = min_max_normalized_mae(arr1_num, arr2_num)
 
@@ -584,17 +520,11 @@
         return (
             f"{df.to_html(escape=False)}\n"
             f"\n"
-<<<<<<< HEAD
-            f"NRMSE: Normalized ({nrmse_normalization_method}) Root Mean Square Error\n"
-            f"MAE (norm): Mean Absolute Error on normalized Data (min-max\n"
-            f"Status Threshold: MAE (norm) > 0.05 and NRMSE > 2\n"
-=======
             f"NRMSE: Normalized ({self.NRMSE_NORMALIZATION_METHOD}) Root Mean Square "
             f"Error\n"
             f"MAE (norm): Mean Absolute Error on normalized data (min-max)\n"
             f"Status Threshold: MAE (norm) > {self.MAE_THRESHOLD} and NRMSE > "
             f"{self.NRMSE_THRESHOLD}\n"
->>>>>>> f2a4c777
         )
 
     @property
