"""Text components to generate validator report."""

import os
import re
from dataclasses import dataclass
from pathlib import Path
from typing import Any

import numpy as np
import pandas as pd

from metrics import min_max_normalized_mae, normalized_root_mean_square_error
from utils import get_env_var


@dataclass
class CommentData:
    """Class to store data for comment generation."""

    github_repository: str = get_env_var("GITHUB_REPOSITORY")
    github_run_id: str = get_env_var("GITHUB_RUN_ID")
    github_base_ref: str = get_env_var("GITHUB_BASE_REF")
    github_head_ref: str = get_env_var("GITHUB_HEAD_REF")
    hash_main: str = get_env_var("HASH_MAIN")
    hash_feature: str = get_env_var("HASH_FEATURE")
    ahead_count: str = get_env_var("AHEAD_COUNT")
    behind_count: str = get_env_var("BEHIND_COUNT")
    git_diff_config: str = get_env_var("GIT_DIFF_CONFIG", default="")
    # For bodys
    dir_artifacts: Path = Path(
        get_env_var("DIR_ARTIFACTS", Path(get_env_var("HOME")) / "artifacts")
    )
    # For RunSuccessfull body
    plots_hash: str = get_env_var("PLOTS_HASH", "")
    plots_string: str = get_env_var("PLOTS", "")
    plots_base_url: str = f"https://raw.githubusercontent.com/lkstrp/pypsa-validator/{plots_hash}/_validation-images/"

    _sucessfull_run = None

    def errors(self, branch_type: str) -> list:
        """Return errors for branch type."""
        if branch_type not in ["main", "feature"]:
            msg = "Branch type must be 'main' or 'feature'."
            raise ValueError(msg)

        logs = list(
            Path(f"{self.dir_artifacts}/logs/{branch_type}/.snakemake/log/").glob("*")
        )
        if len(logs) > 1:
            msg = (
                "Expected exactly one log fiie in snakemake/log directory "
                f"({branch_type} branch). Found {len(logs)}."
            )
            raise ValueError(msg)
        elif len(logs) == 0:
            inpt_erros = ["no_logs_found"]
            return inpt_erros

        with logs[0].open() as file:
            log = file.read()

        rule_errors = re.findall(r"(?<=\nError in rule )(.*?)(?=:\n)", log)
        inpt_errors = re.findall(
            r"(?<=\nMissingInputException: Missing input files for rule )(.*?)(?=:\n)",
            log,
        )
        inpt_errors = list(set(inpt_errors))

        return rule_errors + inpt_errors

    @property
    def sucessfull_run(self) -> bool:
        """
        Check if run was successfull via errors in logs.

        Returns
        -------
        bool: True if run was successfull, False otherwise.

        """
        if self._sucessfull_run is None:
            self._sucessfull_run = not bool(
                self.errors("main") + self.errors("feature")
            )
        return self._sucessfull_run

    @property
    def dir_main(self) -> Path:
        """Get path to main branch results directory."""
        if self.sucessfull_run:
            dir_main = [
                file
                for file in (self.dir_artifacts / "results/main/results").iterdir()
                if file.is_dir()
            ]
            if len(dir_main) != 1:
                msg = "Expected exactly one directory (prefix) in results dir (main)."
                raise ValueError(msg)
            return dir_main[0]
        else:
            msg = "Should not be called if run was not successfull."
            raise ValueError(msg)

    @property
    def dir_feature(self) -> Path:
        """Get path to feature branch results directory."""
        if self.sucessfull_run:
            dir_feature = [
                file
                for file in (self.dir_artifacts / "results/feature/results").iterdir()
                if file.is_dir()
            ]
            if len(dir_feature) != 1:
                msg = "Expected exactly one directory (prefix) results dir (feature)."
                raise ValueError(msg)
            return dir_feature[0]
        else:
            msg = "Should not be called if run was not successfull."
            raise ValueError(msg)

    @property
    def plots_list(self) -> list:
        """Return list of plots."""
        if self.sucessfull_run:
            plots_list = [
                plot
                for plot in self.plots_string.split(" ")
                if plot.split(".")[-1] in ["png", "jpg", "jpeg", "svg"]
            ]
            return plots_list
        else:
            msg = "Should not be called if run was not successfull."
            raise ValueError(msg)


def create_details_block(summary: str, content: Any) -> str:
    """Wrap content in a details block (if content is not empty)."""
    if content:
        return (
            f"<details>\n"
            f"    <summary>{summary}</summary>\n"
            f"{content}"
            f"</details>\n"
            f"\n"
            f"\n"
        )
    else:
        return ""


class _Variables(CommentData):
    """
    Class to generate the Variables component (ariadne only).

    Part of RunSuccessfullComponent.

    """

    VARIABLES_FILE = "KN2045_Bal_v4/ariadne/exported_variables_full.xlsx"
    NRMSE_NORMALIZATION_METHOD = "combined-min-max"
    NRMSE_THRESHOLD = 0.1
    NRMSE_MINIMUM_THRESHOLD = 1e-3

    _variables_deviation_df = None

    def get_deviation_df(
        self, df1: pd.DataFrame, df2: pd.DataFrame, nrmse_normalization_method: str
    ) -> pd.DataFrame:
        """Calculate deviation dataframe between two dataframes."""
        # Remove all variables smaller than minimum threshold
        minimum_mask = ((df1.abs() < self.NRMSE_MINIMUM_THRESHOLD).all(axis=1)) & (
            (df2.abs() < self.NRMSE_MINIMUM_THRESHOLD).all(axis=1)
        )
        df1 = df1.loc[~minimum_mask]
        df2 = df2.loc[~minimum_mask]

        nrmse_series = df1.apply(
            lambda row: normalized_root_mean_square_error(
                row.values,
                df2.loc[row.name].values,
                normalization=nrmse_normalization_method,
            ),
            axis=1,
        )
        pearson_series = df1.apply(
            lambda row: np.corrcoef(row.values, df2.loc[row.name].values)[0, 1],
            axis=1,
        ).fillna(0)

        if df1.empty:
            return pd.DataFrame(columns=["NRMSE", "Pearson"])
<<<<<<< HEAD

            deviation_df = pd.DataFrame(
                {"NRMSE": nrmse_series, "Pearson": pearson_series}
            ).sort_values(by="NRMSE", ascending=False)
=======
>>>>>>> 8bfa780e

        deviation_df = pd.DataFrame(
            {"NRMSE": nrmse_series, "Pearson": pearson_series}
        ).sort_values(by="NRMSE", ascending=False)

        return deviation_df

    @property
    def variables_deviation_df(self) -> pd.DataFrame:
        """Get the deviation dataframe for variables."""
        if self._variables_deviation_df is not None:
            return self._variables_deviation_df
        vars1 = pd.read_excel(self.dir_main / self.VARIABLES_FILE)
        vars2 = pd.read_excel(self.dir_feature / self.VARIABLES_FILE)
        vars1 = vars1.set_index("Variable").loc[
            :, [col for col in vars1.columns if str(col).replace(".", "", 1).isdigit()]
        ]
        vars2 = vars2.set_index("Variable").loc[
            :, [col for col in vars2.columns if str(col).replace(".", "", 1).isdigit()]
        ]

        assert vars1.index.equals(vars2.index)

        deviation_df = self.get_deviation_df(
            vars1, vars2, nrmse_normalization_method=self.NRMSE_NORMALIZATION_METHOD
        )

        # Filter for threshold
        deviation_df = deviation_df.loc[deviation_df["NRMSE"] > self.NRMSE_THRESHOLD]

        self._variables_deviation_df = deviation_df
        return self._variables_deviation_df

    def variables_plot_strings(self) -> list:
        """Return list of variable plot strings."""
        plots = (
            self.variables_deviation_df.index.to_series()
            .apply(lambda x: re.sub(r"[ |/]", "-", x))
            .apply(lambda x: "ariadne_comparison/" + x + ".png")
            .to_list()
        )
        return plots

    @property
    def variables_comparison(self) -> str:
        """Return variables comparison table."""
        if (
            not (self.dir_main / self.VARIABLES_FILE).exists()
            or not (self.dir_feature / self.VARIABLES_FILE).exists()
        ):
            return ""

        df = self.variables_deviation_df.map(lambda x: f"{x:.3f}")
        df.index.name = None

        return (
            f"{df.to_html(escape=False)}\n"
            f"\n"
            f"NRMSE: Normalized ({self.NRMSE_NORMALIZATION_METHOD}) Root Mean Square "
            f"Error\n"
            f"Pearson: Pearson correlation coefficient\n"
            f"Threshold: NRMSE > {self.NRMSE_THRESHOLD}\n"
            f"Only variables reaching the threshold are shown. Find the equivalent "
            f"plot for all of them below.\n\n"
        )

    @property
    def changed_variables_plots(self) -> str:
        """Return plots for variables that have changed significantly."""
        if (
            not (self.dir_main / self.VARIABLES_FILE).exists()
            or not (self.dir_feature / self.VARIABLES_FILE).exists()
        ):
            return ""

        rows: list = []
        for plot in self.variables_plot_strings():
            url_a = self.plots_base_url + "main/" + plot
            url_b = self.plots_base_url + "feature/" + plot
            rows.append(
                [
                    f'<img src="{url_a}" alt="Image not available">',
                    f'<img src="{url_b}" alt="Image not available">',
                ]
            )

        df = pd.DataFrame(
            rows,
            columns=pd.Index(["Main branch", "Feature branch"]),
        )

        if len(df) >= 20:
            df = df.iloc[:20]
            annotation = (
                "Note: Only the first 20 variables are shown, but more are above "
                "the threshold. Find all of them in the artifacts."
            )
        else:
            annotation = ""

        return df.to_html(escape=False, index=False) + "\n" + annotation + "\n"

    @property
    def body(self) -> str:
        if self.variables_comparison and self.changed_variables_plots:
            if self.variables_deviation_df.empty:
                return (
                    "**Ariadne Variables**\n"
                    "No significant changes in variables detected. :white_check_mark:\n"
                    "\n\n"
                )
            else:
                comparison_block = create_details_block(
                    "Comparison", self.variables_comparison
                )
                details_block = create_details_block(
                    "Plots", self.changed_variables_plots
                )
                return f"**Ariadne Variables**\n{comparison_block}{details_block}"

        elif self.variables_comparison or str(_Variables.changed_variables_plots):
            raise ValueError(
                "Both variables_comparison and changed_variables_plots must be set or "
                "unset."
            )
        else:
            return ""


class _General(CommentData):
    # Status strings for file comparison table
    STATUS_FILE_MISSING = " :warning: Missing"
    STATUS_EQUAL = ":white_check_mark: Equal"
    STATUS_TYPE_MISMATCH = ":warning: Type mismatch"
    STATUS_NAN_MISMATCH = ":warning: NaN mismatch"
    STATUS_INF_MISMATCH = ":warning: Inf mismatch"
    STATUS_CHANGED_NUMERIC = ":warning:Changed"
    STATUS_CHANGED_NON_NUMERIC = ":warning: Changed (non-numeric data)"
    STATUS_ALMOST_EQUAL = ":white_check_mark: Almost equal"
    STATUS_NEW = ":warning: New"

    NRMSE_NORMALIZATION_METHOD = "combined-min-max"
    NRMSE_THRESHOLD = 0.3
    MAE_THRESHOLD = 0.05

    @property
    def plots_table(self) -> str:
        """Plots comparison table."""
        rows: list = []
        for plot in self.plots_list:
            url_a = self.plots_base_url + "main/" + plot
            url_b = self.plots_base_url + "feature/" + plot
            rows.append(
                [
                    f'<img src="{url_a}" alt="Image not available">',
                    f'<img src="{url_b}" alt="Image not available">',
                ]
            )

        df = pd.DataFrame(
            rows,
            columns=pd.Index(["Main branch", "Feature branch"]),
            index=self.plots_list,
        )
        return df.to_html(escape=False, index=False) + "\n"

    def _format_csvs_dir_files(self, df: pd.DataFrame) -> pd.DataFrame:
        """Format csvs dir dataframes."""
        if "planning_horizon" in df.columns:
            df = df.T.reset_index()
        # Relevant header row
        header_row_index = df.index[df.iloc[:, 0] == "planning_horizon"].tolist()[0]
        # Set header
        df.columns = df.iloc[header_row_index]
        # Fill nan values in header
        df.columns = pd.Index(
            [
                f"col{i+1}" if pd.isna(col) or col == "" or col is None else col
                for i, col in enumerate(df.columns)
            ]
        )
        # Remove all rows before header
        df = df.iloc[header_row_index + 1 :]

        # Make non-numeric values the index
        non_numeric = df.apply(
            lambda col: pd.to_numeric(col, errors="coerce").isna().all()
        )

        if non_numeric.any():
            df = df.set_index(df.columns[non_numeric].to_list())
        else:
            df = df.set_index("planning_horizon")

        # Make the rest numeric
        df = df.apply(pd.to_numeric)

        df.index.name = None
        df.columns.name = None

        return df

    @property
    def files_table(self) -> str:
        """Files comparison table."""
        rows = {}

        # Loop through all files in main dir
        for root, _, files in os.walk(self.dir_main):
            for file in files:
                path_in_main = Path(root) / file
                relative_path = os.path.relpath(path_in_main, self.dir_main)
                index_str = "/".join(str(relative_path).split("/")[1:])
                path_in_feature = self.dir_feature / relative_path

                if path_in_main.parent.name == "csvs" and path_in_main.suffix == ".csv":
                    df1 = pd.read_csv(path_in_main)
                else:
                    continue

                if not path_in_feature.exists():
                    rows[file] = [index_str, self.STATUS_FILE_MISSING, "", ""]
                    continue
                else:
                    df2 = pd.read_csv(path_in_feature)

                df1 = self._format_csvs_dir_files(df1)
                df2 = self._format_csvs_dir_files(df2)

                if df1.equals(df2):
                    rows[file] = [index_str, self.STATUS_EQUAL, "", ""]

                # Numeric type mismatch
                elif df1.apply(pd.to_numeric, errors="coerce").equals(
                    df2.apply(pd.to_numeric, errors="coerce")
                ):
                    rows[file] = [index_str, self.STATUS_TYPE_MISMATCH, "", ""]

                # Nan mismatch
                elif not df1.isna().equals(df2.isna()):
                    rows[file] = [index_str, self.STATUS_NAN_MISMATCH, "", ""]

                # Inf mismatch
                elif not df1.isin([np.inf, -np.inf]).equals(
                    df2.isin([np.inf, -np.inf])
                ):
                    rows[file] = [index_str, self.STATUS_INF_MISMATCH, "", ""]
                # Changed
                else:
                    # Get numeric mask
                    numeric_mask = ~np.isnan(
                        df1.apply(pd.to_numeric, errors="coerce").to_numpy()
                    )
                    assert (
                        numeric_mask
                        == ~np.isnan(
                            df2.apply(pd.to_numeric, errors="coerce").to_numpy()
                        )
                    ).all()

                    # Check for changes in descriptive data
                    df1_des = df1.copy()
                    df2_des = df2.copy()
                    df1_des.loc[numeric_mask] = np.nan
                    df2_des.loc[numeric_mask] = np.nan

                    # Check for changes in numeric data
                    arr1_num = pd.to_numeric(df1.to_numpy()[numeric_mask])
                    arr2_num = pd.to_numeric(df2.to_numpy()[numeric_mask])

                    nrmse = normalized_root_mean_square_error(
                        arr1_num,
                        arr2_num,
                        normalization=self.NRMSE_NORMALIZATION_METHOD,
                    )
                    mae_n = min_max_normalized_mae(arr1_num, arr2_num)

                    if not df1_des.equals(df2_des):
                        status = self.STATUS_CHANGED_NON_NUMERIC
                    elif nrmse > self.NRMSE_THRESHOLD or mae_n > self.MAE_THRESHOLD:
                        status = self.STATUS_CHANGED_NUMERIC
                    else:
                        status = self.STATUS_ALMOST_EQUAL

                    rows[file] = [
                        index_str,
                        status,
                        f"{nrmse:.3f}",
                        f"{mae_n:.2f}",
                    ]

        # Loop through all files in feature dir to check for new files
        for root, _, files in os.walk(self.dir_feature):
            for file in files:
                path_in_feature = Path(root) / file
                relative_path = os.path.relpath(path_in_feature, self.dir_feature)
                index_str = "../" + "/".join(str(relative_path).split("/")[1:])
                path_in_main = self.dir_main / relative_path

                if (
                    path_in_feature.parent.name == "csvs"
                    and path_in_feature.suffix == ".csv"
                ):
                    df1 = pd.read_csv(path_in_main)
                else:
                    continue

                if not path_in_main.exists():
                    rows[file] = [index_str, self.STATUS_NEW, "", ""]

        # Combine and sort the results
        df = pd.DataFrame(rows, index=["Path", "Status", "NRMSE", "MAE (norm)"]).T

        status_order = {
            self.STATUS_CHANGED_NUMERIC: 0,
            self.STATUS_CHANGED_NON_NUMERIC: 1,
            self.STATUS_TYPE_MISMATCH: 2,
            self.STATUS_NAN_MISMATCH: 3,
            self.STATUS_INF_MISMATCH: 4,
            self.STATUS_FILE_MISSING: 5,
            self.STATUS_NEW: 6,
            self.STATUS_ALMOST_EQUAL: 7,
            self.STATUS_EQUAL: 8,
        }
        df = df.sort_values(by="Status", key=lambda x: x.map(status_order))
        df = df.set_index("Path")
        df.index.name = None

        return (
            f"{df.to_html(escape=False)}\n"
            f"\n"
            f"NRMSE: Normalized ({self.NRMSE_NORMALIZATION_METHOD}) Root Mean Square "
            f"Error\n"
            f"MAE (norm): Mean Absolute Error on normalized data (min-max)\n"
            f"Status Threshold: MAE (norm) > {self.MAE_THRESHOLD} and NRMSE > "
            f"{self.NRMSE_THRESHOLD}\n"
        )

    @property
    def body(self) -> str:
        """Body text for general component."""
        return (
            f"**General**\n"
            f"{create_details_block('Plots comparison', self.plots_table)}"
            f"{create_details_block('Files comparison', self.files_table)}"
        )


class RunSuccessfull(CommentData):
    """Class to generate successfull run component."""

    @property
    def body(self) -> str:
        """Body text for successfull run."""
        variables = _Variables()
        general = _General()
        return f"{variables.body}{general.body}"

    def __call__(self) -> str:
        """Return text for successfull run component."""
        return self.body


class RunFailed(CommentData):
    """Class to generate failed run component."""

    def body(self) -> str:
        """Body text for failed run."""
        main_errors = self.errors("main")
        feature_errors = self.errors("feature")

        main_status = (
            "passed! :white_check_mark:"
            if not main_errors
            else f"failed in: `{'`, `'.join(main_errors)}`"
        )
        feature_status = (
            "passed! :white_check_mark:"
            if not feature_errors
            else f"failed in: `{'`, `'.join(feature_errors)}`"
        )

        return (
            f"<details open>\n"
            f"    <summary>:exclamation: Run failed!</summary>\n\n"
            f"_Download 'logs' artifact to see more details._\n"
            f"- `{self.github_base_ref}` {main_status}\n"
            f"- `{self.github_head_ref}` {feature_status}\n"
            f"</details>\n"
            f"\n"
        )

    def __call__(self) -> str:
        """Return text for failed run component."""
        return self.body()


class ModelMetrics(CommentData):
    """Class to generate model metrics component."""

    @property
    def benchmark_plots(self) -> str:
        """Benchmark plots."""
        "execution_time.png", "memory_peak.png", "memory_scatter.png"
        return (
            f'<img src="{self.plots_base_url}benchmarks/execution_time.png" '
            'alt="Image not available">\n'
            f'<img src="{self.plots_base_url}benchmarks/memory_peak.png" '
            'alt="Image not available">\n'
            f'<img src="{self.plots_base_url}benchmarks/memory_scatter.png" '
            'alt="Image not available">\n'
        )

    def body(self) -> str:
        """Body text for Model Metrics."""
        return (
            f"**Model Metrics**\n"
            f"{create_details_block('Benchmarks', self.benchmark_plots)}\n"
        )

    def __call__(self) -> str:
        """Return text for model metrics component."""
        return self.body()<|MERGE_RESOLUTION|>--- conflicted
+++ resolved
@@ -189,13 +189,6 @@
 
         if df1.empty:
             return pd.DataFrame(columns=["NRMSE", "Pearson"])
-<<<<<<< HEAD
-
-            deviation_df = pd.DataFrame(
-                {"NRMSE": nrmse_series, "Pearson": pearson_series}
-            ).sort_values(by="NRMSE", ascending=False)
-=======
->>>>>>> 8bfa780e
 
         deviation_df = pd.DataFrame(
             {"NRMSE": nrmse_series, "Pearson": pearson_series}
